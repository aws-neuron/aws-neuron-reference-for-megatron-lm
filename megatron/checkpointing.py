--- conflicted
+++ resolved
@@ -247,15 +247,11 @@
     if master_only:
         print_rank_2D('checkpoint_name:{}'.format(checkpoint_name))
         ensure_directory_exists(checkpoint_name)
-<<<<<<< HEAD
     
     if args.save_xser:
         xser.save(state_dict, checkpoint_name, (not master_only), global_master=True)
     else:
         save(state_dict, checkpoint_name)
-=======
-    xser.save(state_dict, checkpoint_name, master_only=(not master_only), global_master=True)
->>>>>>> 002b1870
     # we don;t need this barrier as save above has it
     # Wait so everyone is done (necessary)
     #if torch.distributed.is_initialized():
@@ -374,14 +370,10 @@
 
     # Load the checkpoint.
     try:
-<<<<<<< HEAD
         if args.load_xser:
             state_dict = xser.load(checkpoint_name)
         else:    
             state_dict = torch.load(checkpoint_name, map_location='cpu')
-=======
-        state_dict = xser.load(checkpoint_name)
->>>>>>> 002b1870
     except ModuleNotFoundError:
         from megatron.fp16_deprecated import loss_scaler
         # For backward compatibility.
@@ -390,14 +382,10 @@
             'megatron.fp16_deprecated.loss_scaler']
         sys.modules['megatron.fp16.loss_scaler'] = sys.modules[
             'megatron.fp16_deprecated.loss_scaler']
-<<<<<<< HEAD
         if args.load_xser:
             state_dict = xser.load(checkpoint_name)
         else:
             state_dict = torch.load(checkpoint_name, map_location='cpu')
-=======
-        state_dict = xser.load(checkpoint_name)
->>>>>>> 002b1870
         sys.modules.pop('fp16.loss_scaler', None)
         sys.modules.pop('megatron.fp16.loss_scaler', None)
     except BaseException as e:
